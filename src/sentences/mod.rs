--- conflicted
+++ resolved
@@ -1,10 +1,10 @@
 //! All the supported sentence type data and parsers.
 
-<<<<<<< HEAD
 pub mod aam;
 pub mod alm;
 pub mod bod;
 pub mod bwc;
+pub mod bww;
 pub mod dbk;
 pub mod gbs;
 pub mod gga;
@@ -23,31 +23,6 @@
 pub mod vhw;
 pub mod vtg;
 pub mod zda;
-=======
-mod aam;
-mod alm;
-mod bod;
-mod bwc;
-mod bww;
-mod dbk;
-mod gbs;
-mod gga;
-mod gll;
-mod gns;
-mod gsa;
-mod gsv;
-mod hdt;
-mod mda;
-mod mtw;
-mod mwv;
-mod rmc;
-mod rmz;
-mod txt;
-mod utils;
-mod vhw;
-mod vtg;
-mod zda;
->>>>>>> d8f668bf
 
 pub mod faa_mode;
 pub mod fix_type;
